--- conflicted
+++ resolved
@@ -136,7 +136,6 @@
         parser.error('Please enter a valid threshold value. '
                      'Pick a float value from 0.0 to 1.0')
 
-<<<<<<< HEAD
 
 def check_coords_in_bbox(args, parser):
     """
@@ -157,27 +156,6 @@
     if args.red[0] not in x or \
             args.red[1] not in y or \
             args.red[2] not in z:
-=======
-def check_coords_in_bbox(args, parser):
-    """
-    Verify that the provided coordinates are within the reference volume bounding box.
-
-    Parameters
-    ----------
-    parser: argparse.ArgumentParser object
-        Parser.
-    args: argparse namespace
-        Argument list.
-    """
-    # Load the reference
-    reference = load_user_template(args.reference)
-
-    # Verifying coords
-    x, y, z = range(0, reference.shape[0]), range(0, reference.shape[1]), range(0, reference.shape[2])
-    if args.red[0] not in x or \
-       args.red[1] not in y or \
-       args.red[2] not in z:
->>>>>>> 52559055
         parser.error('Invalid red coordinates'
                      f'x, y, z values must be in {reference.shape}')
     if args.green[0] not in x or \
@@ -189,7 +167,7 @@
         if args.blue[0] not in x or \
                 args.blue[1] not in y or \
                 args.blue[2] not in z:
-            parser.error('Invalid blue coordinatesd. '
+            parser.error('Invalid blue coordinates. '
                          f'x, y, z values must be in {reference.shape}.')
 
 
